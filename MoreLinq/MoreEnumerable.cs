--- conflicted
+++ resolved
@@ -1,67 +1,62 @@
-#region License and Terms
-// MoreLINQ - Extensions to LINQ to Objects
-// Copyright (c) 2008 Jonathan Skeet. All rights reserved.
-// 
-// Licensed under the Apache License, Version 2.0 (the "License");
-// you may not use this file except in compliance with the License.
-// You may obtain a copy of the License at
-// 
-//     http://www.apache.org/licenses/LICENSE-2.0
-// 
-// Unless required by applicable law or agreed to in writing, software
-// distributed under the License is distributed on an "AS IS" BASIS,
-// WITHOUT WARRANTIES OR CONDITIONS OF ANY KIND, either express or implied.
-// See the License for the specific language governing permissions and
-// limitations under the License.
-#endregion
-
-<<<<<<< HEAD
-=======
-using System.Collections.Generic;
-using System.Diagnostics;
-using System.Linq;
-
->>>>>>> f6a6dc82
-namespace MoreLinq
-{
-    using System.Collections.Generic;
-
-    /// <summary>
-    /// Provides a set of static methods for querying objects that 
-    /// implement <see cref="IEnumerable{T}" />. The actual methods
-    /// are implemented in files reflecting the method name.
-    /// </summary>
-    public static partial class MoreEnumerable
-    {
-        /// <summary>
-        /// Returns the enumerators resulting from calling 
-        /// <see cref="IEnumerable{T}.GetEnumerator"/> on each of the 
-        /// supplied sequences. If any one of the 
-        /// <see cref="IEnumerable{T}.GetEnumerator"/> call fails then
-        /// any successfully obtains enumerators are disposed.
-        /// </summary>
-
-        static IEnumerator<T>[] GetEnumerators<T>(this IEnumerable<IEnumerable<T>> sources)
-        {
-            Debug.Assert(sources != null);
-            var array = sources.ToArray();
-            var enumerators = new IEnumerator<T>[array.Length];
-            try
-            {
-                for (var i = 0; i < array.Length; i++)
-                {
-                    var source = array[i];
-                    Debug.Assert(source != null);
-                    enumerators[i] = source.GetEnumerator();
-                }
-                return enumerators;
-            }
-            catch
-            {
-                foreach (var enumerator in enumerators.TakeWhile(e => e != null))
-                    enumerator.Dispose();
-                throw;
-            }
-        }
-    }
-}
+#region License and Terms
+// MoreLINQ - Extensions to LINQ to Objects
+// Copyright (c) 2008 Jonathan Skeet. All rights reserved.
+// 
+// Licensed under the Apache License, Version 2.0 (the "License");
+// you may not use this file except in compliance with the License.
+// You may obtain a copy of the License at
+// 
+//     http://www.apache.org/licenses/LICENSE-2.0
+// 
+// Unless required by applicable law or agreed to in writing, software
+// distributed under the License is distributed on an "AS IS" BASIS,
+// WITHOUT WARRANTIES OR CONDITIONS OF ANY KIND, either express or implied.
+// See the License for the specific language governing permissions and
+// limitations under the License.
+#endregion
+
+using System.Diagnostics;
+using System.Linq;
+namespace MoreLinq
+{
+    using System.Collections.Generic;
+
+    /// <summary>
+    /// Provides a set of static methods for querying objects that 
+    /// implement <see cref="IEnumerable{T}" />. The actual methods
+    /// are implemented in files reflecting the method name.
+    /// </summary>
+    public static partial class MoreEnumerable
+    {
+        /// <summary>
+        /// Returns the enumerators resulting from calling 
+        /// <see cref="IEnumerable{T}.GetEnumerator"/> on each of the 
+        /// supplied sequences. If any one of the 
+        /// <see cref="IEnumerable{T}.GetEnumerator"/> call fails then
+        /// any successfully obtains enumerators are disposed.
+        /// </summary>
+
+        static IEnumerator<T>[] GetEnumerators<T>(this IEnumerable<IEnumerable<T>> sources)
+        {
+            Debug.Assert(sources != null);
+            var array = sources.ToArray();
+            var enumerators = new IEnumerator<T>[array.Length];
+            try
+            {
+                for (var i = 0; i < array.Length; i++)
+                {
+                    var source = array[i];
+                    Debug.Assert(source != null);
+                    enumerators[i] = source.GetEnumerator();
+                }
+                return enumerators;
+            }
+            catch
+            {
+                foreach (var enumerator in enumerators.TakeWhile(e => e != null))
+                    enumerator.Dispose();
+                throw;
+            }
+        }
+    }
+}